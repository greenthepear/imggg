--- conflicted
+++ resolved
@@ -6,12 +6,8 @@
 Features:
 - All the same methods and functions as `image`, the code is modified directly from https://go.dev/src/image/geom.go.
 - Cast them back to the standard library equivalent with the `Std()` method.
-<<<<<<< HEAD
-- Get X and Y of as two variables quickly with the `XY()` method.
+- Get X and Y of a point as two variables quickly with the `XY()` method.
 - Multiply a point by another point with the `MulPt()` method.
-=======
-- Get X and Y of a point as two variables quickly with the `XY()` method.
->>>>>>> 3eac991d
 
 Library made for the **[egriden](https://github.com/greenthepear/egriden) game framework**.
 .
